--- conflicted
+++ resolved
@@ -242,7 +242,6 @@
   { display_name: "AI/ML", name: "aiml", icon: "AI/ML" },
   { display_name: "Anthropic", name: "anthropic", icon: "Anthropic" },
   { display_name: "Amazon", name: "amazon", icon: "Amazon" },
-<<<<<<< HEAD
   { display_name: "Bright Data", name: "brightdata", icon: "BrightData" },
   { display_name: "Gmail", name: "gmail", icon: "Gmail" },
   { display_name: "Outlook", name: "outlook", icon: "Outlook" },
@@ -252,8 +251,6 @@
     name: "googlecalendar",
     icon: "Googlecalendar",
   },
-=======
->>>>>>> 51d3858a
   // Add apify
   { display_name: "Apify", name: "apify", icon: "Apify" },
   { display_name: "LangChain", name: "langchain_utilities", icon: "LangChain" },
