--- conflicted
+++ resolved
@@ -53,16 +53,12 @@
   }, [flows]);
 
   return (
-<<<<<<< HEAD
     <BaseModal
       open={open}
       setOpen={setOpen}
-      size="smaller"
+      size="smaller-h-full"
       onSubmit={handleClick}
     >
-=======
-    <BaseModal open={open} setOpen={setOpen} size="smaller-h-full">
->>>>>>> fce2ca3a
       <BaseModal.Header description={SETTINGS_DIALOG_SUBTITLE}>
         <span className="pr-2">Settings</span>
         <IconComponent name="Settings2" className="mr-2 h-4 w-4 " />
