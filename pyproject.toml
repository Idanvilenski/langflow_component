--- conflicted
+++ resolved
@@ -22,11 +22,7 @@
 langflow = "langflow.__main__:main"
 
 [tool.poetry.dependencies]
-<<<<<<< HEAD
-python = ">=3.9,<3.12"
-=======
 python = ">=3.9,<3.11"
->>>>>>> d91451cb
 fastapi = "^0.99.0"
 uvicorn = "^0.22.0"
 beautifulsoup4 = "^4.12.2"
