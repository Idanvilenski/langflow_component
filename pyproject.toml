[tool.poetry]
name = "langflow"
version = "0.6.7a2"
description = "A Python package with a built-in web application"
authors = ["Logspace <contact@logspace.ai>"]
maintainers = [
    "Carlos Coelho <carlos@logspace.ai>",
    "Cristhian Zanforlin <cristhian.lousa@gmail.com>",
    "Gabriel Almeida <gabriel@logspace.ai>",
    "Gustavo Schaedler <gustavopoa@gmail.com>",
    "Igor Carvalho <igorr.ackerman@gmail.com>",
    "Lucas Eduoli <lucaseduoli@gmail.com>",
    "Otávio Anovazzi <otavio2204@gmail.com>",
    "Rodrigo Nader <rodrigo@logspace.ai>",
]
repository = "https://github.com/logspace-ai/langflow"
license = "MIT"
readme = "README.md"
keywords = ["nlp", "langchain", "openai", "gpt", "gui"]
packages = [{ include = "langflow", from = "src/backend" }]
include = ["src/backend/langflow/*", "src/backend/langflow/**/*"]
documentation = "https://docs.langflow.org"

[tool.poetry.scripts]
langflow = "langflow.__main__:main"

[tool.poetry.dependencies]
python = ">=3.9,<3.12"
fastapi = "^0.109.0"
uvicorn = "^0.27.0"
beautifulsoup4 = "^4.12.2"
google-search-results = "^2.4.1"
google-api-python-client = "^2.118.0"
typer = "^0.9.0"
gunicorn = "^21.2.0"
langchain = "~0.1.0"
<<<<<<< HEAD
duckdb = "^0.9.2"
openai = "^1.11.0"
pandas = "2.0.3"
=======
openai = "^1.12.0"
pandas = "2.2.0"
>>>>>>> 8e1ff4b3
chromadb = "^0.4.0"
huggingface-hub = { version = "^0.20.0", extras = ["inference"] }
rich = "^13.7.0"
llama-cpp-python = { version = "~0.2.0", optional = true }
networkx = "^3.1"
unstructured = "^0.12.0"
pypdf = "^4.0.0"
lxml = "^4.9.2"
pysrt = "^1.1.2"
fake-useragent = "^1.4.0"
docstring-parser = "^0.15"
psycopg2-binary = "^2.9.6"
pyarrow = "^14.0.0"
tiktoken = "~0.6.0"
wikipedia = "^1.4.0"
qdrant-client = "^1.7.0"
weaviate-client = "*"
sentence-transformers = { version = "^2.3.1", optional = true }
ctransformers = { version = "^0.2.10", optional = true }
cohere = "^4.47.0"
python-multipart = "^0.0.7"
sqlmodel = "^0.0.14"
faiss-cpu = "^1.7.4"
anthropic = "^0.15.0"
orjson = "3.9.3"
multiprocess = "^0.70.14"
cachetools = "^5.3.1"
types-cachetools = "^5.3.0.5"
platformdirs = "^4.2.0"
pinecone-client = "^3.0.3"
pymongo = "^4.6.0"
supabase = "^2.3.0"
certifi = "^2023.11.17"
google-cloud-aiplatform = "^1.42.0"
psycopg = "^3.1.9"
psycopg-binary = "^3.1.9"
fastavro = "^1.8.0"
langchain-experimental = "*"
celery = { extras = ["redis"], version = "^5.3.6", optional = true }
redis = { version = "^5.0.1", optional = true }
flower = { version = "^2.0.0", optional = true }
alembic = "^1.13.0"
passlib = "^1.7.4"
bcrypt = "4.0.1"
python-jose = "^3.3.0"
metaphor-python = "^0.1.11"
pydantic = "^2.6.0"
pydantic-settings = "^2.1.0"
zep-python = "*"
pywin32 = { version = "^306", markers = "sys_platform == 'win32'" }
loguru = "^0.7.1"
langfuse = "^2.9.0"
pillow = "^10.2.0"
metal-sdk = "^2.5.0"
markupsafe = "^2.1.3"
extract-msg = "^0.47.0"
# jq is not available for windows
jq = { version = "^1.6.0", markers = "sys_platform != 'win32'" }
boto3 = "^1.34.0"
numexpr = "^2.8.6"
qianfan = "0.3.0"
pgvector = "^0.2.3"
pyautogen = "^0.2.0"
langchain-google-genai = "^0.0.6"
elasticsearch = "^8.12.0"
pytube = "^15.0.0"
<<<<<<< HEAD
python-socketio = "^5.11.0"
llama-index = "^0.9.44"
langchain-openai = "^0.0.5"
=======
llama-index = "0.9.48"
langchain-openai = "^0.0.6"
>>>>>>> 8e1ff4b3

[tool.poetry.group.dev.dependencies]
pytest-asyncio = "^0.23.1"
types-redis = "^4.6.0.5"
ipykernel = "^6.29.0"
mypy = "^1.8.0"
ruff = "^0.2.1"
httpx = "*"
pytest = "^8.0.0"
types-requests = "^2.31.0"
requests = "^2.31.0"
pytest-cov = "^4.1.0"
pandas-stubs = "^2.1.4.231227"
types-pillow = "^10.2.0.20240213"
types-pyyaml = "^6.0.12.8"
types-python-jose = "^3.3.4.8"
types-passlib = "^1.7.7.13"
locust = "^2.23.1"
pytest-mock = "^3.12.0"
pytest-xdist = "^3.5.0"
types-pywin32 = "^306.0.0.4"
types-google-cloud-ndb = "^2.2.0.0"
pytest-sugar = "^1.0.0"
pytest-instafail = "^0.5.0"


[tool.poetry.extras]
deploy = ["langchain-serve", "celery", "redis", "flower"]
local = ["llama-cpp-python", "sentence-transformers", "ctransformers"]
all = ["deploy", "local"]


[tool.pytest.ini_options]
minversion = "6.0"
addopts = "-ra"
testpaths = ["tests", "integration"]
console_output_style = "progress"
filterwarnings = ["ignore::DeprecationWarning"]
log_cli = true
markers = ["async_test"]


[tool.ruff]
exclude = ["src/backend/langflow/alembic/*"]
line-length = 120

[tool.mypy]
plugins = ["pydantic.mypy"]
follow_imports = "silent"

[build-system]
requires = ["poetry-core"]
build-backend = "poetry.core.masonry.api"<|MERGE_RESOLUTION|>--- conflicted
+++ resolved
@@ -25,7 +25,10 @@
 langflow = "langflow.__main__:main"
 
 [tool.poetry.dependencies]
+
+
 python = ">=3.9,<3.12"
+duckdb = "^0.9.2"
 fastapi = "^0.109.0"
 uvicorn = "^0.27.0"
 beautifulsoup4 = "^4.12.2"
@@ -34,14 +37,8 @@
 typer = "^0.9.0"
 gunicorn = "^21.2.0"
 langchain = "~0.1.0"
-<<<<<<< HEAD
-duckdb = "^0.9.2"
-openai = "^1.11.0"
-pandas = "2.0.3"
-=======
 openai = "^1.12.0"
 pandas = "2.2.0"
->>>>>>> 8e1ff4b3
 chromadb = "^0.4.0"
 huggingface-hub = { version = "^0.20.0", extras = ["inference"] }
 rich = "^13.7.0"
@@ -108,14 +105,9 @@
 langchain-google-genai = "^0.0.6"
 elasticsearch = "^8.12.0"
 pytube = "^15.0.0"
-<<<<<<< HEAD
 python-socketio = "^5.11.0"
-llama-index = "^0.9.44"
-langchain-openai = "^0.0.5"
-=======
 llama-index = "0.9.48"
 langchain-openai = "^0.0.6"
->>>>>>> 8e1ff4b3
 
 [tool.poetry.group.dev.dependencies]
 pytest-asyncio = "^0.23.1"
