--- conflicted
+++ resolved
@@ -63,10 +63,7 @@
   Trash2,
   Undo,
   Upload,
-<<<<<<< HEAD
   UserCog2,
-=======
->>>>>>> 463831e8
   UserMinus2,
   UserPlus2,
   Users2,
@@ -297,11 +294,8 @@
   ChevronsLeft,
   FaGithub,
   FaApple,
-<<<<<<< HEAD
   EyeOff,
   Eye,
   UserCog2,
   Key
-=======
->>>>>>> 463831e8
 };