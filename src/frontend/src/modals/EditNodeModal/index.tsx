import { cloneDeep } from "lodash";
import { Variable } from "lucide-react";
import { ReactNode, forwardRef, useContext, useEffect, useState } from "react";
import CodeAreaComponent from "../../components/codeAreaComponent";
import Dropdown from "../../components/dropdownComponent";
import FloatComponent from "../../components/floatComponent";
import InputComponent from "../../components/inputComponent";
import InputFileComponent from "../../components/inputFileComponent";
import InputListComponent from "../../components/inputListComponent";
import IntComponent from "../../components/intComponent";
import PromptAreaComponent from "../../components/promptComponent";
import TextAreaComponent from "../../components/textAreaComponent";
import ToggleShadComponent from "../../components/toggleShadComponent";
import { Badge } from "../../components/ui/badge";
import { Button } from "../../components/ui/button";
import {
  Table,
  TableBody,
  TableCell,
  TableHead,
  TableHeader,
  TableRow,
} from "../../components/ui/table";
import { TabsContext } from "../../contexts/tabsContext";
import { typesContext } from "../../contexts/typesContext";
import { NodeDataType } from "../../types/flow";
import { classNames, limitScrollFieldsModal } from "../../utils";
import BaseModal from "../baseModal";

const EditNodeModal = forwardRef(
  (
    {
      data,
      setData,
      nodeLength,
      children,
    }: {
      data: NodeDataType;
      setData: (data: NodeDataType) => void;
      nodeLength: number;
      children: ReactNode;
    },
    ref
  ) => {
    const [modalOpen, setModalOpen] = useState(false);
    const [myData, setMyData] = useState(data);
    const { setTabsState, tabId } = useContext(TabsContext);
    const { reactFlowInstance } = useContext(typesContext);

    let disabled =
      reactFlowInstance?.getEdges().some((e) => e.targetHandle === data.id) ??
      false;

    function changeAdvanced(n) {
      setMyData((old) => {
        let newData = cloneDeep(old);
        newData.node.template[n].advanced = !newData.node.template[n].advanced;
        return newData;
      });
    }

    const handleOnNewValue = (newValue: any, name) => {
      setMyData((old) => {
        let newData = cloneDeep(old);
        newData.node.template[name].value = newValue;
        return newData;
      });
    };

    useEffect(() => {
      setMyData(data); // reset data to what it is on node when opening modal
    }, [modalOpen]);

    return (
      <BaseModal size="large-h-full" open={modalOpen} setOpen={setModalOpen}>
        <BaseModal.Trigger>{children}</BaseModal.Trigger>
        <BaseModal.Header description={myData.node?.description}>
          <span className="pr-2">{myData.type}</span>
          <Badge variant="secondary">ID: {myData.id}</Badge>
        </BaseModal.Header>
        <BaseModal.Content>
          <div className="flex pb-2">
            <Variable className="edit-node-modal-variable "></Variable>
            <span className="edit-node-modal-span">Parameters</span>
          </div>

          <div className="edit-node-modal-arrangement">
            <div
              className={classNames(
                "edit-node-modal-box",
                nodeLength > limitScrollFieldsModal
                  ? "overflow-scroll overflow-x-hidden custom-scroll"
                  : "overflow-hidden"
              )}
            >
              {nodeLength > 0 && (
                <div className="edit-node-modal-table">
                  <Table className="table-fixed bg-muted outline-1">
                    <TableHeader className="edit-node-modal-table-header">
                      <TableRow className="">
                        <TableHead className="h-7 text-center">PARAM</TableHead>
                        <TableHead className="h-7 p-0 text-center">
                          VALUE
                        </TableHead>
                        <TableHead className="h-7 text-center">SHOW</TableHead>
                      </TableRow>
                    </TableHeader>
                    <TableBody className="p-0">
                      {Object.keys(myData.node.template)
                        .filter(
                          (t) =>
                            t.charAt(0) !== "_" &&
                            myData.node.template[t].show &&
                            (myData.node.template[t].type === "str" ||
                              myData.node.template[t].type === "bool" ||
                              myData.node.template[t].type === "float" ||
                              myData.node.template[t].type === "code" ||
                              myData.node.template[t].type === "prompt" ||
                              myData.node.template[t].type === "file" ||
                              myData.node.template[t].type === "int")
                        )
                        .map((n, i) => (
                          <TableRow key={i} className="h-10">
                            <TableCell className="truncate p-0 text-center text-sm text-foreground sm:px-3">
                              {myData.node.template[n].name
                                ? myData.node.template[n].name
                                : myData.node.template[n].display_name}
                            </TableCell>
                            <TableCell className="w-[300px] p-0 text-center text-xs text-foreground ">
                              {myData.node.template[n].type === "str" &&
                              !myData.node.template[n].options ? (
                                <div className="mx-auto">
                                  {myData.node.template[n].list ? (
                                    <InputListComponent
                                      editNode={true}
                                      disabled={disabled}
                                      value={
                                        !myData.node.template[n].value ||
                                        myData.node.template[n].value === ""
                                          ? [""]
                                          : myData.node.template[n].value
                                      }
                                      onChange={(t: string[]) => {
                                        handleOnNewValue(t, n);
                                      }}
                                    />
                                  ) : myData.node.template[n].multiline ? (
                                    <TextAreaComponent
                                      disabled={disabled}
                                      editNode={true}
                                      value={
                                        myData.node.template[n].value ?? ""
                                      }
                                      onChange={(t: string) => {
                                        handleOnNewValue(t, n);
                                      }}
                                    />
                                  ) : (
                                    <InputComponent
                                      editNode={true}
                                      disabled={disabled}
                                      password={
                                        myData.node.template[n].password ??
                                        false
                                      }
                                      value={
                                        myData.node.template[n].value ?? ""
                                      }
                                      onChange={(t) => {
                                        handleOnNewValue(t, n);
                                      }}
                                    />
                                  )}
                                </div>
                              ) : myData.node.template[n].type === "bool" ? (
                                <div className="ml-auto">
                                  {" "}
                                  <ToggleShadComponent
                                    disabled={disabled}
                                    enabled={myData.node.template[n].value}
                                    setEnabled={(t) => {
                                      handleOnNewValue(t, n);
                                    }}
                                    size="small"
                                  />
                                </div>
                              ) : myData.node.template[n].type === "float" ? (
                                <div className="mx-auto">
                                  <FloatComponent
                                    disabled={disabled}
                                    editNode={true}
                                    value={myData.node.template[n].value ?? ""}
                                    onChange={(t) => {
                                      handleOnNewValue(t, n);
                                    }}
                                  />
                                </div>
                              ) : myData.node.template[n].type === "str" &&
                                myData.node.template[n].options ? (
                                <div className="mx-auto">
                                  <Dropdown
                                    numberOfOptions={nodeLength}
                                    editNode={true}
                                    options={myData.node.template[n].options}
                                    onSelect={(t) => handleOnNewValue(t, n)}
                                    value={
                                      myData.node.template[n].value ??
                                      "Choose an option"
                                    }
                                  ></Dropdown>
                                </div>
                              ) : myData.node.template[n].type === "int" ? (
                                <div className="mx-auto">
                                  <IntComponent
                                    disabled={disabled}
                                    editNode={true}
                                    value={myData.node.template[n].value ?? ""}
                                    onChange={(t) => {
                                      handleOnNewValue(t, n);
                                    }}
                                  />
                                </div>
                              ) : myData.node.template[n].type === "file" ? (
                                <div className="mx-auto">
                                  <InputFileComponent
                                    editNode={true}
                                    disabled={disabled}
                                    value={myData.node.template[n].value ?? ""}
                                    onChange={(t: string) => {
                                      handleOnNewValue(t, n);
                                    }}
                                    fileTypes={
                                      myData.node.template[n].fileTypes
                                    }
                                    suffixes={myData.node.template[n].suffixes}
                                    onFileChange={(t: string) => {
                                      handleOnNewValue(t, n);
                                    }}
                                  ></InputFileComponent>
                                </div>
                              ) : myData.node.template[n].type === "prompt" ? (
                                <div className="mx-auto">
                                  <PromptAreaComponent
                                    field_name={n}
                                    editNode={true}
                                    disabled={disabled}
                                    nodeClass={myData.node}
                                    setNodeClass={(nodeClass) => {
                                      myData.node = nodeClass;
                                    }}
                                    value={myData.node.template[n].value ?? ""}
                                    onChange={(t: string) => {
                                      handleOnNewValue(t, n);
                                    }}
                                  />
                                </div>
                              ) : myData.node.template[n].type === "code" ? (
                                <div className="mx-auto">
                                  <CodeAreaComponent
                                    disabled={disabled}
                                    editNode={true}
                                    value={myData.node.template[n].value ?? ""}
                                    onChange={(t: string) => {
                                      handleOnNewValue(t, n);
                                    }}
                                  />
                                </div>
                              ) : myData.node.template[n].type === "Any" ? (
                                "-"
                              ) : (
                                <div className="hidden"></div>
                              )}
                            </TableCell>
                            <TableCell className="p-0 text-right">
                              <div className="items-center text-center">
                                <ToggleShadComponent
                                  enabled={!myData.node.template[n].advanced}
                                  setEnabled={(e) => changeAdvanced(n)}
                                  disabled={disabled}
                                  size="small"
                                />
                              </div>
<<<<<<< HEAD
                            ) : data.node.template[n].type === "float" ? (
                              <div className="mx-auto">
                                <FloatComponent
                                  disabled={disabled}
                                  editNode={true}
                                  value={data.node.template[n].value ?? ""}
                                  onChange={(t) => {
                                    data.node.template[n].value = t;
                                  }}
                                />
                              </div>
                            ) : data.node.template[n].type === "str" &&
                              data.node.template[n].options ? (
                              <div className="mx-auto">
                                <Dropdown
                                  numberOfOptions={nodeLength}
                                  editNode={true}
                                  options={data.node.template[n].options}
                                  onSelect={(t) => handleOnNewValue(t, n)}
                                  value={
                                    data.node.template[n].value ??
                                    "Choose an option"
                                  }
                                ></Dropdown>
                              </div>
                            ) : data.node.template[n].type === "int" ? (
                              <div className="mx-auto">
                                <IntComponent
                                  disabled={disabled}
                                  editNode={true}
                                  value={data.node.template[n].value ?? ""}
                                  onChange={(t) => {
                                    handleOnNewValue(t, n);
                                  }}
                                />
                              </div>
                            ) : data.node.template[n].type === "file" ? (
                              <div className="mx-auto">
                                <InputFileComponent
                                  editNode={true}
                                  disabled={disabled}
                                  value={data.node.template[n].value ?? ""}
                                  onChange={(t: string) => {
                                    handleOnNewValue(t, n);
                                  }}
                                  fileTypes={data.node.template[n].fileTypes}
                                  suffixes={data.node.template[n].suffixes}
                                  onFileChange={(t: string) => {
                                    handleOnNewValue(t, n);
                                  }}
                                ></InputFileComponent>
                              </div>
                            ) : data.node.template[n].type === "prompt" ? (
                              <div className="mx-auto">
                                <PromptAreaComponent
                                  field_name={n}
                                  editNode={true}
                                  disabled={disabled}
                                  nodeClass={data.node}
                                  setNodeClass={(nodeClass) => {
                                    data.node = nodeClass;
                                  }}
                                  value={data.node.template[n].value ?? ""}
                                  onChange={(t: string) => {
                                    handleOnNewValue(t, n);
                                  }}
                                />
                              </div>
                            ) : data.node.template[n].type === "code" ? (
                              <div className="mx-auto">
                                <CodeAreaComponent
                                  dynamic={
                                    data.node.template[n].dynamic ?? false
                                  }
                                  setNodeClass={(nodeClass) => {
                                    data.node = nodeClass;
                                  }}
                                  nodeClass={data.node}
                                  disabled={false}
                                  editNode={true}
                                  value={data.node.template[n].value ?? ""}
                                  onChange={(t: string) => {
                                    handleOnNewValue(t, n);
                                  }}
                                />
                              </div>
                            ) : data.node.template[n].type === "Any" ? (
                              "-"
                            ) : (
                              <div className="hidden"></div>
                            )}
                          </TableCell>
                          <TableCell className="p-0 text-right">
                            <div className="items-center text-center">
                              <ToggleShadComponent
                                enabled={!data.node.template[n].advanced}
                                setEnabled={(e) =>
                                  changeAdvanced(data.node.template[n])
                                }
                                disabled={disabled}
                                size="small"
                              />
                            </div>
                          </TableCell>
                        </TableRow>
                      ))}
                  </TableBody>
                </Table>
              </div>
            )}
=======
                            </TableCell>
                          </TableRow>
                        ))}
                    </TableBody>
                  </Table>
                </div>
              )}
            </div>
>>>>>>> 207e76a0
          </div>
        </BaseModal.Content>

        <BaseModal.Footer>
          <Button
            className="mt-3"
            onClick={() => {
              setData(cloneDeep(myData)); //saves data with actual state of modal
              setTabsState((prev) => {
                return {
                  ...prev,
                  [tabId]: {
                    ...prev[tabId],
                    isPending: true,
                  },
                };
              });
              setModalOpen(false);
            }}
            type="submit"
          >
            Save Changes
          </Button>
        </BaseModal.Footer>
      </BaseModal>
    );
  }
);

export default EditNodeModal;<|MERGE_RESOLUTION|>--- conflicted
+++ resolved
@@ -257,6 +257,13 @@
                               ) : myData.node.template[n].type === "code" ? (
                                 <div className="mx-auto">
                                   <CodeAreaComponent
+                                    dynamic={
+                                      data.node.template[n].dynamic ?? false
+                                    }
+                                    setNodeClass={(nodeClass) => {
+                                      data.node = nodeClass;
+                                    }}
+                                    nodeClass={data.node}
                                     disabled={disabled}
                                     editNode={true}
                                     value={myData.node.template[n].value ?? ""}
@@ -280,118 +287,6 @@
                                   size="small"
                                 />
                               </div>
-<<<<<<< HEAD
-                            ) : data.node.template[n].type === "float" ? (
-                              <div className="mx-auto">
-                                <FloatComponent
-                                  disabled={disabled}
-                                  editNode={true}
-                                  value={data.node.template[n].value ?? ""}
-                                  onChange={(t) => {
-                                    data.node.template[n].value = t;
-                                  }}
-                                />
-                              </div>
-                            ) : data.node.template[n].type === "str" &&
-                              data.node.template[n].options ? (
-                              <div className="mx-auto">
-                                <Dropdown
-                                  numberOfOptions={nodeLength}
-                                  editNode={true}
-                                  options={data.node.template[n].options}
-                                  onSelect={(t) => handleOnNewValue(t, n)}
-                                  value={
-                                    data.node.template[n].value ??
-                                    "Choose an option"
-                                  }
-                                ></Dropdown>
-                              </div>
-                            ) : data.node.template[n].type === "int" ? (
-                              <div className="mx-auto">
-                                <IntComponent
-                                  disabled={disabled}
-                                  editNode={true}
-                                  value={data.node.template[n].value ?? ""}
-                                  onChange={(t) => {
-                                    handleOnNewValue(t, n);
-                                  }}
-                                />
-                              </div>
-                            ) : data.node.template[n].type === "file" ? (
-                              <div className="mx-auto">
-                                <InputFileComponent
-                                  editNode={true}
-                                  disabled={disabled}
-                                  value={data.node.template[n].value ?? ""}
-                                  onChange={(t: string) => {
-                                    handleOnNewValue(t, n);
-                                  }}
-                                  fileTypes={data.node.template[n].fileTypes}
-                                  suffixes={data.node.template[n].suffixes}
-                                  onFileChange={(t: string) => {
-                                    handleOnNewValue(t, n);
-                                  }}
-                                ></InputFileComponent>
-                              </div>
-                            ) : data.node.template[n].type === "prompt" ? (
-                              <div className="mx-auto">
-                                <PromptAreaComponent
-                                  field_name={n}
-                                  editNode={true}
-                                  disabled={disabled}
-                                  nodeClass={data.node}
-                                  setNodeClass={(nodeClass) => {
-                                    data.node = nodeClass;
-                                  }}
-                                  value={data.node.template[n].value ?? ""}
-                                  onChange={(t: string) => {
-                                    handleOnNewValue(t, n);
-                                  }}
-                                />
-                              </div>
-                            ) : data.node.template[n].type === "code" ? (
-                              <div className="mx-auto">
-                                <CodeAreaComponent
-                                  dynamic={
-                                    data.node.template[n].dynamic ?? false
-                                  }
-                                  setNodeClass={(nodeClass) => {
-                                    data.node = nodeClass;
-                                  }}
-                                  nodeClass={data.node}
-                                  disabled={false}
-                                  editNode={true}
-                                  value={data.node.template[n].value ?? ""}
-                                  onChange={(t: string) => {
-                                    handleOnNewValue(t, n);
-                                  }}
-                                />
-                              </div>
-                            ) : data.node.template[n].type === "Any" ? (
-                              "-"
-                            ) : (
-                              <div className="hidden"></div>
-                            )}
-                          </TableCell>
-                          <TableCell className="p-0 text-right">
-                            <div className="items-center text-center">
-                              <ToggleShadComponent
-                                enabled={!data.node.template[n].advanced}
-                                setEnabled={(e) =>
-                                  changeAdvanced(data.node.template[n])
-                                }
-                                disabled={disabled}
-                                size="small"
-                              />
-                            </div>
-                          </TableCell>
-                        </TableRow>
-                      ))}
-                  </TableBody>
-                </Table>
-              </div>
-            )}
-=======
                             </TableCell>
                           </TableRow>
                         ))}
@@ -400,7 +295,6 @@
                 </div>
               )}
             </div>
->>>>>>> 207e76a0
           </div>
         </BaseModal.Content>
 
