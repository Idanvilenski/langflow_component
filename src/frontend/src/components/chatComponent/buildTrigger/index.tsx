--- conflicted
+++ resolved
@@ -92,14 +92,9 @@
       } else if (parsedData.log) {
         // If the event is a log, log it
         setSuccessData({ title: parsedData.log });
-<<<<<<< HEAD
-      } else if (parsedData.input_keys) {
+      } else if (parsedData.input_keys !== undefined) {
         //@ts-ignore
         setTabsState((old: TabsState) => {
-=======
-      } else if (parsedData.input_keys !== undefined) {
-        setTabsState((old) => {
->>>>>>> cb66255b
           return {
             ...old,
             [flowId]: {
